--- conflicted
+++ resolved
@@ -9,15 +9,10 @@
       env: DEPS="numpy slicerator pillow matplotlib scikit-image jinja2 av libtiff tifffile jpype1 moviepy imageio==2.4.1" BUILD_DOCS=false
     - python: "3.8"
       env: DEPS="numpy slicerator tifffile" BUILD_DOCS=false
-<<<<<<< HEAD
-    - python: "3.6"
+    - python: "3.8"
       env: DEPS="numpy slicerator tifffile imageio" BUILD_DOCS=false
-    - python: "3.6"
-      env: DEPS="numpy slicerator scipy pillow matplotlib scikit-image jinja2 av tifffile libtiff jpype1 ipython sphinx sphinx_rtd_theme numpydoc moviepy imageio imageio-ffmpeg" BUILD_DOCS=true
-=======
     - python: "3.8"
       env: DEPS="numpy slicerator pillow matplotlib scikit-image jinja2 av tifffile libtiff jpype1 ipython sphinx sphinx_rtd_theme numpydoc moviepy imageio imageio-ffmpeg" BUILD_DOCS=true
->>>>>>> c8b0031f
 
 install:
   - conda update --yes conda
